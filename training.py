--- conflicted
+++ resolved
@@ -40,7 +40,6 @@
     parser.set_defaults(freeze_backbone=True)
     args = parser.parse_args()
 
-<<<<<<< HEAD
     # Load dataset and split into train/validation
     dataset = PartDataset(root_dir=args.data_dir,
                           categories=[args.category] if args.category else None,
@@ -54,19 +53,6 @@
                               shuffle=True, drop_last=True)
     val_loader = DataLoader(val_dataset, batch_size=args.batch_size,
                             shuffle=False, drop_last=False)
-=======
-    # Load dataset
-    dataset = PartDataset(root_dir=args.data_dir, categories=[args.category] if args.category else None,
-                           max_parts=args.max_parts, points_per_part=args.points_per_part)
-    loader = DataLoader(
-        dataset,
-        batch_size=args.batch_size,
-        shuffle=True,
-        drop_last=True,
-        num_workers=args.num_workers,
-        pin_memory=args.pin_memory,
-    )
->>>>>>> 1c7440c5
     # Instantiate model
     if args.model == 'partcrafter':
         model = PartCrafterModel(max_parts=args.max_parts, tokens_per_part=args.points_per_part, freeze_backbone=args.freeze_backbone)
