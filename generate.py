import torch
import argparse
import numpy as np
from PIL import Image
import torchvision.transforms as T
from model import PartCrafterModel, ShapeAsPointsPlusPlusModel, PointCraftPlusPlusModel

# Color palette for parts (RGB tuples)
PART_COLORS = [(255,0,0), (0,255,0), (0,0,255), (255,255,0), (255,0,255), (0,255,255), (255,128,0), (128,0,255)]

if __name__ == "__main__":
    parser = argparse.ArgumentParser(description="Generate 3D shape from a single image using a trained model")
    parser.add_argument('--model', type=str, choices=['partcrafter','shapeaspoints','pointcraft'], required=True, help="Model type")
    parser.add_argument('--checkpoint', type=str, required=True, help="Path to trained model weights (.pth file)")
    parser.add_argument('--image', type=str, required=True, help="Path to input image file")
    parser.add_argument('--max_parts', type=int, default=8, help="Max parts (must match training)")
    parser.add_argument('--points_per_part', type=int, default=64, help="Points per part (must match training)")
    parser.add_argument('--output', type=str, default="output.ply", help="Output PLY file name for the generated point cloud")
    parser.add_argument('--device', type=str, default='cuda' if torch.cuda.is_available() else 'cpu')
    parser.add_argument('--freeze_backbone', dest='freeze_backbone', action='store_true', help='Freeze image backbone (default)')
    parser.add_argument('--unfreeze_backbone', dest='freeze_backbone', action='store_false', help='Load backbone with gradients enabled')
    parser.set_defaults(freeze_backbone=True)
    args = parser.parse_args()

    # Initialize the model architecture (same parameters as during training)
    if args.model == 'partcrafter':
<<<<<<< HEAD
        model = PartCrafterModel(max_parts=args.max_parts, tokens_per_part=args.points_per_part, freeze_backbone=args.freeze_backbone)
    elif args.model == 'pointcraft':
        model = PointCraftPlusPlusModel(max_parts=args.max_parts, tokens_per_part=args.points_per_part, freeze_backbone=args.freeze_backbone)
    elif args.model == 'shapeaspoints':
        total_points = args.max_parts * args.points_per_part
        model = ShapeAsPointsPlusPlusModel(points_per_shape=total_points, freeze_backbone=args.freeze_backbone)
=======
        model = PartCrafterModel(max_parts=args.max_parts, tokens_per_part=args.points_per_part, pretrained=True)
    elif args.model == 'pointcraft':
        model = PointCraftPlusPlusModel(max_parts=args.max_parts, tokens_per_part=args.points_per_part, pretrained=True)
    elif args.model == 'shapeaspoints':
        total_points = args.max_parts * args.points_per_part
        model = ShapeAsPointsPlusPlusModel(points_per_shape=total_points, pretrained=True)
>>>>>>> 22a37303
    model.load_state_dict(torch.load(args.checkpoint, map_location=args.device))
    model = model.to(args.device)
    model.eval()

    # Load and preprocess the input image
    img = Image.open(args.image).convert('RGB')
    transform = T.Compose([
        T.Resize((224, 224)),
        T.ToTensor(),
        T.Normalize(mean=[0.485, 0.456, 0.406], std=[0.229, 0.224, 0.225])
    ])
    img_tensor = transform(img).unsqueeze(0).to(args.device)  # shape [1,3,224,224]

    # Generate shape
    with torch.no_grad():
        output = model(img_tensor)
    output = output.cpu().detach()
    # Prepare points and colors for saving
    if args.model == 'shapeaspoints':
        # output is [1, N, 3]
        points = output[0].numpy()  # (N,3)
        colors = [(255,255,255)] * points.shape[0]  # all points white
    else:
        # output is [1, max_parts, pts_per_part, 3]
        output = output[0]  # [max_parts, pts_per_part, 3]
        points_list = []
        colors = []
        for part_idx in range(args.max_parts):
            part_points = output[part_idx].numpy()
            # If the model used padding, it might output trivial points for non-existent parts.
            # Here we simply include all parts. Optionally, you could skip parts that are empty.
            color = PART_COLORS[part_idx % len(PART_COLORS)]
            for pt in part_points:
                points_list.append(pt)
                colors.append(color)
        points = points_list if isinstance(points_list, list) else points_list.numpy()
        points = np.array(points)  # ensure numpy array
    # Write to PLY file
    num_points = points.shape[0]
    with open(args.output, 'w') as f:
        f.write("ply\nformat ascii 1.0\n")
        f.write(f"element vertex {num_points}\n")
        f.write("property float x\nproperty float y\nproperty float z\n")
        f.write("property uchar red\nproperty uchar green\nproperty uchar blue\n")
        f.write("end_header\n")
        for (x,y,z), (r,g,b) in zip(points, colors):
            f.write(f"{x:.4f} {y:.4f} {z:.4f} {r:d} {g:d} {b:d}\n")
    print(f"Saved generated shape to {args.output}")<|MERGE_RESOLUTION|>--- conflicted
+++ resolved
@@ -24,21 +24,13 @@
 
     # Initialize the model architecture (same parameters as during training)
     if args.model == 'partcrafter':
-<<<<<<< HEAD
         model = PartCrafterModel(max_parts=args.max_parts, tokens_per_part=args.points_per_part, freeze_backbone=args.freeze_backbone)
     elif args.model == 'pointcraft':
         model = PointCraftPlusPlusModel(max_parts=args.max_parts, tokens_per_part=args.points_per_part, freeze_backbone=args.freeze_backbone)
     elif args.model == 'shapeaspoints':
         total_points = args.max_parts * args.points_per_part
         model = ShapeAsPointsPlusPlusModel(points_per_shape=total_points, freeze_backbone=args.freeze_backbone)
-=======
-        model = PartCrafterModel(max_parts=args.max_parts, tokens_per_part=args.points_per_part, pretrained=True)
-    elif args.model == 'pointcraft':
-        model = PointCraftPlusPlusModel(max_parts=args.max_parts, tokens_per_part=args.points_per_part, pretrained=True)
-    elif args.model == 'shapeaspoints':
-        total_points = args.max_parts * args.points_per_part
-        model = ShapeAsPointsPlusPlusModel(points_per_shape=total_points, pretrained=True)
->>>>>>> 22a37303
+
     model.load_state_dict(torch.load(args.checkpoint, map_location=args.device))
     model = model.to(args.device)
     model.eval()
